--- conflicted
+++ resolved
@@ -209,12 +209,9 @@
     gogAPPId: BasicGameOptionsMapping[str]
     originManifestIds: BasicGameOptionsMapping[str]
     originWatcherExecutables: BasicGameMapping[List[str]]
-<<<<<<< HEAD
     epicAPPId: BasicGameOptionsMapping[str]
     eaDesktopContentId: BasicGameOptionsMapping[str]
-=======
     supportURL: BasicGameMapping[str]
->>>>>>> 42aef8de
 
     @staticmethod
     def _default_documents_directory(game):
@@ -330,7 +327,6 @@
             apply_fn=lambda s: [s] if isinstance(s, str) else s,
             default=lambda g: [],
         )
-<<<<<<< HEAD
         self.epicAPPId = BasicGameOptionsMapping(
             game, "GameEpicId", "epicAPPId", default=lambda g: "", apply_fn=ids_apply
         )
@@ -340,10 +336,9 @@
             "eaDesktopContentId",
             default=lambda g: "",
             apply_fn=ids_apply,
-=======
+        )
         self.supportURL = BasicGameMapping(
             game, "GameSupportURL", "supportURL", default=lambda g: ""
->>>>>>> 42aef8de
         )
 
 
