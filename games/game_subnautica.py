from ..basic_game import BasicGame


class SubnauticaGame(BasicGame):

    Name = "Subnautica Support Plugin"
    Author = "dekart811"
    Version = "1.0"

    GameName = "Subnautica"
    GameShortName = "subnautica"
<<<<<<< HEAD
    GameNexusHame = "subnautica"
=======
    GameNexusName = "subnautica"
>>>>>>> fc87df56
    GameSteamId = 264710
    GameBinary = "Subnautica.exe"
    GameDataPath = "QMods"
    GameDocumentsDirectory = "%GAME_PATH%"

    def iniFiles(self):
        return ["doorstop_config.ini"]<|MERGE_RESOLUTION|>--- conflicted
+++ resolved
@@ -9,11 +9,7 @@
 
     GameName = "Subnautica"
     GameShortName = "subnautica"
-<<<<<<< HEAD
-    GameNexusHame = "subnautica"
-=======
     GameNexusName = "subnautica"
->>>>>>> fc87df56
     GameSteamId = 264710
     GameBinary = "Subnautica.exe"
     GameDataPath = "QMods"
