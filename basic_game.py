# -*- encoding: utf-8 -*-

import shutil
import sys
from pathlib import Path
from typing import Callable, Dict, Generic, List, Optional, TypeVar, Union

from PyQt6.QtCore import QDir, QFileInfo, QStandardPaths
from PyQt6.QtGui import QIcon

import mobase

from .basic_features.basic_save_game_info import BasicGameSaveGame


def replace_variables(value: str, game: "BasicGame") -> str:
    """Replace special paths in the given value."""

    if value.find("%DOCUMENTS%") != -1:
        value = value.replace(
            "%DOCUMENTS%",
            QStandardPaths.writableLocation(
                QStandardPaths.StandardLocation.DocumentsLocation
            ),
        )
    if value.find("%USERPROFILE%") != -1:
        value = value.replace(
            "%USERPROFILE%",
            QStandardPaths.writableLocation(
                QStandardPaths.StandardLocation.HomeLocation
            ),
        )
    if value.find("%GAME_DOCUMENTS%") != -1:
        value = value.replace(
            "%GAME_DOCUMENTS%", game.documentsDirectory().absolutePath()
        )
    if value.find("%GAME_PATH%") != -1:
        value = value.replace("%GAME_PATH%", game.gameDirectory().absolutePath())

    return value


T = TypeVar("T")


class BasicGameMapping(Generic[T]):

    # The game:
    _game: "BasicGame"

    # Name of the attribute for exposure:
    _exposed_name: str

    # Name of the internal method:
    _internal_method_name: str

    # Required:
    _required: bool

    # Callable returning a default value (if not required):
    _default: Callable[["BasicGame"], T]

    # Function to apply to the value:
    _apply_fn: Optional[Callable[[Union[T, str]], T]]

    def __init__(
        self,
        game,
        exposed_name,
        internal_method,
        default: Optional[Callable[["BasicGame"], T]] = None,
        apply_fn: Optional[Callable[[Union[T, str]], T]] = None,
    ):

        self._game = game
        self._exposed_name = exposed_name
        self._internal_method_name = internal_method
        self._apply_fn = apply_fn

        if hasattr(game, self._exposed_name):
            value = getattr(game, self._exposed_name)

            if self._apply_fn is not None:
                try:
                    value = self._apply_fn(value)
                except:  # noqa
                    raise ValueError(
                        "Basic game plugin from {} has an invalid {} property.".format(
                            game._fromName, self._exposed_name
                        )
                    )
            self._default = lambda game: value  # type: ignore
        elif default is not None:
            self._default = default  # type: ignore
        elif getattr(game.__class__, self._internal_method_name) is getattr(
            BasicGame, self._internal_method_name
        ):
            raise ValueError(
                "Basic game plugin from {} is missing {} property.".format(
                    game._fromName, self._exposed_name
                )
            )

    def get(self) -> T:
        """Return the value of this mapping."""
        value = self._default(self._game)  # type: ignore

        if isinstance(value, str):
            return replace_variables(value, self._game)  # type: ignore
        elif isinstance(value, QDir):
            return QDir(replace_variables(value.path(), self._game))  # type: ignore

        # MO2 does not support Path anywhere so we always convert to str:
        elif isinstance(value, Path):
            return replace_variables(str(value), self._game)  # type: ignore

        return value


class BasicGameOptionsMapping(BasicGameMapping[List[T]]):

    """
    Represents a game mappings for which multiple options are possible. The game
    plugin is responsible to choose the right option depending on the context.
    """

    _index: int

    def __init__(
        self,
        game,
        exposed_name,
        internal_method,
        default: Optional[Callable[["BasicGame"], T]] = None,
        apply_fn: Optional[Callable[[Union[List[T], str]], List[T]]] = None,
    ):
        super().__init__(game, exposed_name, internal_method, lambda g: [], apply_fn)
        self._index = -1
        self._current_default = default

    def set_index(self, index: int):
        """
        Set the index of the option to use.

        Args:
            index: Index of the option to use.
        """
        self._index = index

    def set_value(self, value: T):
        """
        Set the index corresponding of the given value. If the value is not present,
        the index is set to -1.

        Args:
            value: The value to set the index to.
        """
        try:
            self._index = self.get().index(value)
        except ValueError:
            self._index = -1

    def has_value(self) -> bool:
        """
        Check if a value was set for this options mapping.

        Returns:
            True if a value was set, False otherwise.
        """
        return self._index != -1

    def current(self) -> T:
        values = self._default(self._game)  # type: ignore

        if not values:
            return self._current_default(self._game)  # type: ignore

        if self._index == -1:
            value = values[0]
        else:
            value = values[self._index]

        if isinstance(value, str):
            return replace_variables(value, self._game)  # type: ignore
        elif isinstance(value, QDir):
            return QDir(replace_variables(value.path(), self._game))  # type: ignore

        return value


class BasicGameMappings:

    name: BasicGameMapping[str]
    author: BasicGameMapping[str]
    version: BasicGameMapping[mobase.VersionInfo]
    description: BasicGameMapping[str]
    gameName: BasicGameMapping[str]
    gameShortName: BasicGameMapping[str]
    gameNexusName: BasicGameMapping[str]
    validShortNames: BasicGameMapping[List[str]]
    nexusGameId: BasicGameMapping[int]
    binaryName: BasicGameMapping[str]
    launcherName: BasicGameMapping[str]
    dataDirectory: BasicGameMapping[str]
    documentsDirectory: BasicGameMapping[QDir]
    savesDirectory: BasicGameMapping[QDir]
    savegameExtension: BasicGameMapping[str]
    steamAPPId: BasicGameOptionsMapping[str]
    gogAPPId: BasicGameOptionsMapping[str]
    originManifestIds: BasicGameOptionsMapping[str]
    originWatcherExecutables: BasicGameMapping[List[str]]
<<<<<<< HEAD
    epicAPPId: BasicGameOptionsMapping[str]
=======
    eaDesktopContentId: BasicGameOptionsMapping[str]
>>>>>>> 9a8ebf30

    @staticmethod
    def _default_documents_directory(game):

        folders = [
            "{}/My Games/{}".format(
                QStandardPaths.writableLocation(
                    QStandardPaths.StandardLocation.DocumentsLocation
                ),
                game.gameName(),
            ),
            "{}/{}".format(
                QStandardPaths.writableLocation(
                    QStandardPaths.StandardLocation.DocumentsLocation
                ),
                game.gameName(),
            ),
        ]
        for folder in folders:
            qdir = QDir(folder)
            if qdir.exists():
                return qdir

        return QDir()

    # Game mappings:
    def __init__(self, game: "BasicGame"):
        self._game = game

        self.name = BasicGameMapping(game, "Name", "name")
        self.author = BasicGameMapping(game, "Author", "author")
        self.version = BasicGameMapping(
            game,
            "Version",
            "version",
            apply_fn=lambda s: mobase.VersionInfo(s) if isinstance(s, str) else s,
        )
        self.description = BasicGameMapping(
            game,
            "Description",
            "description",
            lambda g: "Adds basic support for game {}.".format(g.gameName()),
        )
        self.gameName = BasicGameMapping(game, "GameName", "gameName")
        self.gameShortName = BasicGameMapping(game, "GameShortName", "gameShortName")
        self.gameNexusName = BasicGameMapping(
            game,
            "GameNexusName",
            "gameNexusName",
            default=lambda g: g.gameShortName(),
        )
        self.validShortNames = BasicGameMapping(
            game,
            "GameValidShortNames",
            "validShortNames",
            default=lambda g: [],
            apply_fn=lambda value: [c.strip() for c in value.split(",")]  # type: ignore
            if isinstance(value, str)
            else value,
        )
        self.nexusGameId = BasicGameMapping(
            game, "GameNexusId", "nexusGameID", default=lambda g: 0, apply_fn=int
        )
        self.binaryName = BasicGameMapping(game, "GameBinary", "binaryName")
        self.launcherName = BasicGameMapping(
            game,
            "GameLauncher",
            "getLauncherName",
            default=lambda g: "",
        )
        self.dataDirectory = BasicGameMapping(game, "GameDataPath", "dataDirectory")
        self.documentsDirectory = BasicGameMapping(
            game,
            "GameDocumentsDirectory",
            "documentsDirectory",
            apply_fn=lambda s: QDir(s) if isinstance(s, str) else s,
            default=BasicGameMappings._default_documents_directory,
        )
        self.savesDirectory = BasicGameMapping(
            game,
            "GameSavesDirectory",
            "savesDirectory",
            apply_fn=lambda s: QDir(s) if isinstance(s, str) else s,
            default=lambda g: g.documentsDirectory(),
        )
        self.savegameExtension = BasicGameMapping(
            game, "GameSaveExtension", "savegameExtension", default=lambda g: "save"
        )

        # Convert Union[int, str, List[Union[int, str]]] to List[str].
        def ids_apply(v) -> List[str]:
            if isinstance(v, (int, str)):
                v = [v]
            return [str(x) for x in v]

        self.steamAPPId = BasicGameOptionsMapping(
            game, "GameSteamId", "steamAPPId", default=lambda g: "", apply_fn=ids_apply
        )
        self.gogAPPId = BasicGameOptionsMapping(
            game, "GameGogId", "gogAPPId", default=lambda g: "", apply_fn=ids_apply
        )
        self.originManifestIds = BasicGameOptionsMapping(
            game,
            "GameOriginManifestIds",
            "originManifestIds",
            default=lambda g: "",
            apply_fn=ids_apply,
        )
        self.originWatcherExecutables = BasicGameMapping(
            game,
            "GameOriginWatcherExecutables",
            "originWatcherExecutables",
            apply_fn=lambda s: [s] if isinstance(s, str) else s,
            default=lambda g: [],
        )
<<<<<<< HEAD
        self.epicAPPId = BasicGameOptionsMapping(
            game, "GameEpicId", "epicAPPId", default=lambda g: "", apply_fn=ids_apply
        )

=======
        self.eaDesktopContentId = BasicGameOptionsMapping(
            game, "GameEaDesktopId", "eaDesktopContentId", default=lambda g: "", apply_fn=ids_apply
        )
>>>>>>> 9a8ebf30

class BasicGame(mobase.IPluginGame):

    """This class implements some methods from mobase.IPluginGame
    to make it easier to create game plugins without having to implement
    all the methods of mobase.IPluginGame."""

    # List of steam, GOG, origin and Epic games:
    steam_games: Dict[str, Path]
    gog_games: Dict[str, Path]
    origin_games: Dict[str, Path]
<<<<<<< HEAD
    epic_games: Dict[str, Path]
=======
    eadesktop_games: Dict[str, Path]
>>>>>>> 9a8ebf30

    @staticmethod
    def setup():
        from .epic_utils import find_games as find_epic_games
        from .gog_utils import find_games as find_gog_games
        from .origin_utils import find_games as find_origin_games
<<<<<<< HEAD
        from .steam_utils import find_games as find_steam_games
=======
        from .eadesktop_utils import find_games as find_eadesktop_games
>>>>>>> 9a8ebf30

        BasicGame.steam_games = find_steam_games()
        BasicGame.gog_games = find_gog_games()
        BasicGame.origin_games = find_origin_games()
<<<<<<< HEAD
        BasicGame.epic_games = find_epic_games()
=======
        BasicGame.eadesktop_games = find_eadesktop_games()
>>>>>>> 9a8ebf30

    # File containing the plugin:
    _fromName: str

    # Organizer obtained in init:
    _organizer: mobase.IOrganizer

    # Path to the game, as set by MO2:
    _gamePath: str

    # The feature map:
    _featureMap: Dict

    def __init__(self):
        super(BasicGame, self).__init__()

        if not hasattr(self, "_fromName"):
            self._fromName = self.__class__.__name__

        self._gamePath = ""
        self._featureMap = {}

        self._mappings: BasicGameMappings = BasicGameMappings(self)

    # Specific to BasicGame:
    def is_steam(self) -> bool:
        return self._mappings.steamAPPId.has_value()

    def is_gog(self) -> bool:
        return self._mappings.gogAPPId.has_value()

    def is_origin(self) -> bool:
        return self._mappings.originManifestIds.has_value()

<<<<<<< HEAD
    def is_epic(self) -> bool:
        return self._mappings.epicAPPId.has_value()
=======
    def is_eadesktop(self) -> bool:
        return self._mappings.eaDesktopContentId.has_value()
>>>>>>> 9a8ebf30

    # IPlugin interface:

    def init(self, organizer: mobase.IOrganizer) -> bool:
        self._organizer = organizer
        if self._mappings.originWatcherExecutables.get():
            from .origin_utils import OriginWatcher

            self.origin_watcher = OriginWatcher(
                self._mappings.originWatcherExecutables.get()
            )
            if not self._organizer.onAboutToRun(
                lambda appName: self.origin_watcher.spawn_origin_watcher()
            ):
                print("Failed to register onAboutToRun callback!", file=sys.stderr)
                return False
            if not self._organizer.onFinishedRun(
                lambda appName, result: self.origin_watcher.stop_origin_watcher()
            ):
                print("Failed to register onFinishedRun callback!", file=sys.stderr)
                return False
        return True

    def name(self) -> str:
        return self._mappings.name.get()

    def author(self) -> str:
        return self._mappings.author.get()

    def description(self) -> str:
        return self._mappings.description.get()

    def version(self) -> mobase.VersionInfo:
        return self._mappings.version.get()

    def isActive(self) -> bool:
        if not self._organizer.managedGame():
            return False

        # Note: self is self._organizer.managedGame() does not work:
        return self.name() == self._organizer.managedGame().name()

    def settings(self) -> List[mobase.PluginSetting]:
        return []

    # IPluginGame interface:

    def detectGame(self):
        for steam_id in self._mappings.steamAPPId.get():
            if steam_id in BasicGame.steam_games:
                self.setGamePath(BasicGame.steam_games[steam_id])
                return

        for gog_id in self._mappings.gogAPPId.get():
            if gog_id in BasicGame.gog_games:
                self.setGamePath(BasicGame.gog_games[gog_id])
                return

        for origin_manifest_id in self._mappings.originManifestIds.get():
            if origin_manifest_id in BasicGame.origin_games:
                self.setGamePath(BasicGame.origin_games[origin_manifest_id])
                return

<<<<<<< HEAD
        for epic_id in self._mappings.epicAPPId.get():
            if epic_id in BasicGame.epic_games:
                self.setGamePath(BasicGame.epic_games[epic_id])
=======
        for eadesktop_content_id in self._mappings.eaDesktopContentId.get():
            if eadesktop_content_id in BasicGame.eadesktop_games:
                self.setGamePath(BasicGame.eadesktop_games[eadesktop_content_id])
>>>>>>> 9a8ebf30
                return

    def gameName(self) -> str:
        return self._mappings.gameName.get()

    def gameShortName(self) -> str:
        return self._mappings.gameShortName.get()

    def gameIcon(self) -> QIcon:
        return mobase.getIconForExecutable(
            self.gameDirectory().absoluteFilePath(self.binaryName())
        )

    def validShortNames(self) -> List[str]:
        return self._mappings.validShortNames.get()

    def gameNexusName(self) -> str:
        return self._mappings.gameNexusName.get()

    def nexusModOrganizerID(self) -> int:
        return 0

    def nexusGameID(self) -> int:
        return self._mappings.nexusGameId.get()

    def steamAPPId(self) -> str:
        return self._mappings.steamAPPId.current()

    def gogAPPId(self) -> str:
        return self._mappings.gogAPPId.current()

<<<<<<< HEAD
    def epicAPPId(self) -> str:
        return self._mappings.epicAPPId.current()
=======
    def eaDesktopContentId(self) -> str:
        return self._mappings.eaDesktopContentId.current()
>>>>>>> 9a8ebf30

    def binaryName(self) -> str:
        return self._mappings.binaryName.get()

    def getLauncherName(self) -> str:
        return self._mappings.launcherName.get()

    def executables(self) -> List[mobase.ExecutableInfo]:
        execs = []
        if self.getLauncherName():
            execs.append(
                mobase.ExecutableInfo(
                    self.gameName(),
                    QFileInfo(
                        self.gameDirectory().absoluteFilePath(self.getLauncherName())
                    ),
                )
            )
        execs.append(
            mobase.ExecutableInfo(
                self.gameName(),
                QFileInfo(self.gameDirectory().absoluteFilePath(self.binaryName())),
            )
        )
        return execs

    def executableForcedLoads(self) -> List[mobase.ExecutableForcedLoadSetting]:
        return []

    def listSaves(self, folder: QDir) -> List[mobase.ISaveGame]:
        ext = self._mappings.savegameExtension.get()
        return [
            BasicGameSaveGame(path)
            for path in Path(folder.absolutePath()).glob(f"**/*.{ext}")
        ]

    def initializeProfile(self, path: QDir, settings: int):
        if settings & mobase.ProfileSetting.CONFIGURATION:
            for iniFile in self.iniFiles():
                try:
                    shutil.copyfile(
                        self.documentsDirectory().absoluteFilePath(iniFile),
                        path.absoluteFilePath(QFileInfo(iniFile).fileName()),
                    )
                except FileNotFoundError:
                    Path(path.absoluteFilePath(QFileInfo(iniFile).fileName())).touch()

    def primarySources(self):
        return []

    def primaryPlugins(self):
        return []

    def gameVariants(self):
        return []

    def setGameVariant(self, variantStr):
        pass

    def gameVersion(self) -> str:
        return mobase.getFileVersion(
            self.gameDirectory().absoluteFilePath(self.binaryName())
        )

    def iniFiles(self):
        return []

    def DLCPlugins(self):
        return []

    def CCPlugins(self):
        return []

    def loadOrderMechanism(self):
        return mobase.LoadOrderMechanism.PluginsTxt

    def sortMechanism(self):
        return mobase.SortMechanism.NONE

    def looksValid(self, aQDir: QDir):
        return aQDir.exists(self.binaryName())

    def isInstalled(self) -> bool:
        return bool(self._gamePath)

    def gameDirectory(self) -> QDir:
        """
        @return directory (QDir) to the game installation.
        """
        return QDir(self._gamePath)

    def dataDirectory(self) -> QDir:
        return QDir(
            self.gameDirectory().absoluteFilePath(self._mappings.dataDirectory.get())
        )

    def setGamePath(self, path: Union[Path, str]):
        self._gamePath = str(path)

        path = Path(path)

        # Check if we have a matching steam, GOG, Origin or EA Desktop id and set the index accordingly:
        for steamid, steampath in BasicGame.steam_games.items():
            if steampath == path:
                self._mappings.steamAPPId.set_value(steamid)
        for gogid, gogpath in BasicGame.gog_games.items():
            if gogpath == path:
                self._mappings.steamAPPId.set_value(gogid)
        for originid, originpath in BasicGame.origin_games.items():
            if originpath == path:
                self._mappings.originManifestIds.set_value(originid)
<<<<<<< HEAD
        for epicid, epicpath in BasicGame.epic_games.items():
            if epicpath == path:
                self._mappings.epicAPPId.set_value(epicid)
=======
        for eadesktopid, eadesktoppath in BasicGame.eadesktop_games.items():
            if eadesktoppath == path:
                self._mappings.eaDesktopContentId.set_value(eadesktopid)
>>>>>>> 9a8ebf30

    def documentsDirectory(self) -> QDir:
        return self._mappings.documentsDirectory.get()

    def savesDirectory(self) -> QDir:
        return self._mappings.savesDirectory.get()

    def _featureList(self):
        return self._featureMap<|MERGE_RESOLUTION|>--- conflicted
+++ resolved
@@ -209,11 +209,8 @@
     gogAPPId: BasicGameOptionsMapping[str]
     originManifestIds: BasicGameOptionsMapping[str]
     originWatcherExecutables: BasicGameMapping[List[str]]
-<<<<<<< HEAD
     epicAPPId: BasicGameOptionsMapping[str]
-=======
     eaDesktopContentId: BasicGameOptionsMapping[str]
->>>>>>> 9a8ebf30
 
     @staticmethod
     def _default_documents_directory(game):
@@ -329,16 +326,17 @@
             apply_fn=lambda s: [s] if isinstance(s, str) else s,
             default=lambda g: [],
         )
-<<<<<<< HEAD
         self.epicAPPId = BasicGameOptionsMapping(
             game, "GameEpicId", "epicAPPId", default=lambda g: "", apply_fn=ids_apply
         )
-
-=======
         self.eaDesktopContentId = BasicGameOptionsMapping(
-            game, "GameEaDesktopId", "eaDesktopContentId", default=lambda g: "", apply_fn=ids_apply
-        )
->>>>>>> 9a8ebf30
+            game,
+            "GameEaDesktopId",
+            "eaDesktopContentId",
+            default=lambda g: "",
+            apply_fn=ids_apply,
+        )
+
 
 class BasicGame(mobase.IPluginGame):
 
@@ -350,31 +348,22 @@
     steam_games: Dict[str, Path]
     gog_games: Dict[str, Path]
     origin_games: Dict[str, Path]
-<<<<<<< HEAD
     epic_games: Dict[str, Path]
-=======
     eadesktop_games: Dict[str, Path]
->>>>>>> 9a8ebf30
 
     @staticmethod
     def setup():
+        from .eadesktop_utils import find_games as find_eadesktop_games
         from .epic_utils import find_games as find_epic_games
         from .gog_utils import find_games as find_gog_games
         from .origin_utils import find_games as find_origin_games
-<<<<<<< HEAD
         from .steam_utils import find_games as find_steam_games
-=======
-        from .eadesktop_utils import find_games as find_eadesktop_games
->>>>>>> 9a8ebf30
 
         BasicGame.steam_games = find_steam_games()
         BasicGame.gog_games = find_gog_games()
         BasicGame.origin_games = find_origin_games()
-<<<<<<< HEAD
         BasicGame.epic_games = find_epic_games()
-=======
         BasicGame.eadesktop_games = find_eadesktop_games()
->>>>>>> 9a8ebf30
 
     # File containing the plugin:
     _fromName: str
@@ -409,13 +398,11 @@
     def is_origin(self) -> bool:
         return self._mappings.originManifestIds.has_value()
 
-<<<<<<< HEAD
     def is_epic(self) -> bool:
         return self._mappings.epicAPPId.has_value()
-=======
+
     def is_eadesktop(self) -> bool:
         return self._mappings.eaDesktopContentId.has_value()
->>>>>>> 9a8ebf30
 
     # IPlugin interface:
 
@@ -479,15 +466,14 @@
                 self.setGamePath(BasicGame.origin_games[origin_manifest_id])
                 return
 
-<<<<<<< HEAD
         for epic_id in self._mappings.epicAPPId.get():
             if epic_id in BasicGame.epic_games:
                 self.setGamePath(BasicGame.epic_games[epic_id])
-=======
+                return
+
         for eadesktop_content_id in self._mappings.eaDesktopContentId.get():
             if eadesktop_content_id in BasicGame.eadesktop_games:
                 self.setGamePath(BasicGame.eadesktop_games[eadesktop_content_id])
->>>>>>> 9a8ebf30
                 return
 
     def gameName(self) -> str:
@@ -519,13 +505,11 @@
     def gogAPPId(self) -> str:
         return self._mappings.gogAPPId.current()
 
-<<<<<<< HEAD
     def epicAPPId(self) -> str:
         return self._mappings.epicAPPId.current()
-=======
+
     def eaDesktopContentId(self) -> str:
         return self._mappings.eaDesktopContentId.current()
->>>>>>> 9a8ebf30
 
     def binaryName(self) -> str:
         return self._mappings.binaryName.get()
@@ -637,15 +621,12 @@
         for originid, originpath in BasicGame.origin_games.items():
             if originpath == path:
                 self._mappings.originManifestIds.set_value(originid)
-<<<<<<< HEAD
         for epicid, epicpath in BasicGame.epic_games.items():
             if epicpath == path:
                 self._mappings.epicAPPId.set_value(epicid)
-=======
         for eadesktopid, eadesktoppath in BasicGame.eadesktop_games.items():
             if eadesktoppath == path:
                 self._mappings.eaDesktopContentId.set_value(eadesktopid)
->>>>>>> 9a8ebf30
 
     def documentsDirectory(self) -> QDir:
         return self._mappings.documentsDirectory.get()
