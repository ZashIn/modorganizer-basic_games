# -*- encoding: utf-8 -*-

import shutil
import sys
from pathlib import Path
from typing import Callable, Dict, Generic, List, Optional, TypeVar, Union

from PyQt6.QtCore import QDir, QFileInfo, QStandardPaths
from PyQt6.QtGui import QIcon

import mobase

from .basic_features.basic_save_game_info import BasicGameSaveGame


def replace_variables(value: str, game: "BasicGame") -> str:
    """Replace special paths in the given value."""

    if value.find("%DOCUMENTS%") != -1:
        value = value.replace(
            "%DOCUMENTS%",
            QStandardPaths.writableLocation(
                QStandardPaths.StandardLocation.DocumentsLocation
            ),
        )
    if value.find("%USERPROFILE%") != -1:
        value = value.replace(
            "%USERPROFILE%",
            QStandardPaths.writableLocation(
                QStandardPaths.StandardLocation.HomeLocation
            ),
        )
    if value.find("%GAME_DOCUMENTS%") != -1:
        value = value.replace(
            "%GAME_DOCUMENTS%", game.documentsDirectory().absolutePath()
        )
    if value.find("%GAME_PATH%") != -1:
        value = value.replace("%GAME_PATH%", game.gameDirectory().absolutePath())

    return value


T = TypeVar("T")


class BasicGameMapping(Generic[T]):

    # The game:
    _game: "BasicGame"

    # Name of the attribute for exposure:
    _exposed_name: str

    # Name of the internal method:
    _internal_method_name: str

    # Required:
    _required: bool

    # Callable returning a default value (if not required):
    _default: Callable[["BasicGame"], T]

    # Function to apply to the value:
    _apply_fn: Optional[Callable[[Union[T, str]], T]]

    def __init__(
        self,
        game,
        exposed_name,
        internal_method,
        default: Optional[Callable[["BasicGame"], T]] = None,
        apply_fn: Optional[Callable[[Union[T, str]], T]] = None,
    ):

        self._game = game
        self._exposed_name = exposed_name
        self._internal_method_name = internal_method
        self._apply_fn = apply_fn

        if hasattr(game, self._exposed_name):
            value = getattr(game, self._exposed_name)

            if self._apply_fn is not None:
                try:
                    value = self._apply_fn(value)
                except:  # noqa
                    raise ValueError(
                        "Basic game plugin from {} has an invalid {} property.".format(
                            game._fromName, self._exposed_name
                        )
                    )
            self._default = lambda game: value  # type: ignore
        elif default is not None:
            self._default = default  # type: ignore
        elif getattr(game.__class__, self._internal_method_name) is getattr(
            BasicGame, self._internal_method_name
        ):
            raise ValueError(
                "Basic game plugin from {} is missing {} property.".format(
                    game._fromName, self._exposed_name
                )
            )

    def get(self) -> T:
        """Return the value of this mapping."""
        value = self._default(self._game)  # type: ignore

        if isinstance(value, str):
            return replace_variables(value, self._game)  # type: ignore
        elif isinstance(value, QDir):
            return QDir(replace_variables(value.path(), self._game))  # type: ignore

        # MO2 does not support Path anywhere so we always convert to str:
        elif isinstance(value, Path):
            return replace_variables(str(value), self._game)  # type: ignore

        return value


class BasicGameOptionsMapping(BasicGameMapping[List[T]]):

    """
    Represents a game mappings for which multiple options are possible. The game
    plugin is responsible to choose the right option depending on the context.
    """

    _index: int

    def __init__(
        self,
        game,
        exposed_name,
        internal_method,
        default: Optional[Callable[["BasicGame"], T]] = None,
        apply_fn: Optional[Callable[[Union[List[T], str]], List[T]]] = None,
    ):
        super().__init__(game, exposed_name, internal_method, lambda g: [], apply_fn)
        self._index = -1
        self._current_default = default

    def set_index(self, index: int):
        """
        Set the index of the option to use.

        Args:
            index: Index of the option to use.
        """
        self._index = index

    def set_value(self, value: T):
        """
        Set the index corresponding of the given value. If the value is not present,
        the index is set to -1.

        Args:
            value: The value to set the index to.
        """
        try:
            self._index = self.get().index(value)
        except ValueError:
            self._index = -1

    def has_value(self) -> bool:
        """
        Check if a value was set for this options mapping.

        Returns:
            True if a value was set, False otherwise.
        """
        return self._index != -1

    def current(self) -> T:
        values = self._default(self._game)  # type: ignore

        if not values:
            return self._current_default(self._game)  # type: ignore

        if self._index == -1:
            value = values[0]
        else:
            value = values[self._index]

        if isinstance(value, str):
            return replace_variables(value, self._game)  # type: ignore
        elif isinstance(value, QDir):
            return QDir(replace_variables(value.path(), self._game))  # type: ignore

        return value


class BasicGameMappings:

    name: BasicGameMapping[str]
    author: BasicGameMapping[str]
    version: BasicGameMapping[mobase.VersionInfo]
    description: BasicGameMapping[str]
    gameName: BasicGameMapping[str]
    gameShortName: BasicGameMapping[str]
    gameNexusName: BasicGameMapping[str]
    validShortNames: BasicGameMapping[List[str]]
    nexusGameId: BasicGameMapping[int]
    binaryName: BasicGameMapping[str]
    launcherName: BasicGameMapping[str]
    dataDirectory: BasicGameMapping[str]
    documentsDirectory: BasicGameMapping[QDir]
    savesDirectory: BasicGameMapping[QDir]
    savegameExtension: BasicGameMapping[str]
    steamAPPId: BasicGameOptionsMapping[str]
    gogAPPId: BasicGameOptionsMapping[str]
    originManifestIds: BasicGameOptionsMapping[str]
    originWatcherExecutables: BasicGameMapping[List[str]]
    epicAPPId: BasicGameOptionsMapping[str]

    @staticmethod
    def _default_documents_directory(game):

        folders = [
            "{}/My Games/{}".format(
                QStandardPaths.writableLocation(
                    QStandardPaths.StandardLocation.DocumentsLocation
                ),
                game.gameName(),
            ),
            "{}/{}".format(
                QStandardPaths.writableLocation(
                    QStandardPaths.StandardLocation.DocumentsLocation
                ),
                game.gameName(),
            ),
        ]
        for folder in folders:
            qdir = QDir(folder)
            if qdir.exists():
                return qdir

        return QDir()

    # Game mappings:
    def __init__(self, game: "BasicGame"):
        self._game = game

        self.name = BasicGameMapping(game, "Name", "name")
        self.author = BasicGameMapping(game, "Author", "author")
        self.version = BasicGameMapping(
            game,
            "Version",
            "version",
            apply_fn=lambda s: mobase.VersionInfo(s) if isinstance(s, str) else s,
        )
        self.description = BasicGameMapping(
            game,
            "Description",
            "description",
            lambda g: "Adds basic support for game {}.".format(g.gameName()),
        )
        self.gameName = BasicGameMapping(game, "GameName", "gameName")
        self.gameShortName = BasicGameMapping(game, "GameShortName", "gameShortName")
        self.gameNexusName = BasicGameMapping(
            game,
            "GameNexusName",
            "gameNexusName",
            default=lambda g: g.gameShortName(),
        )
        self.validShortNames = BasicGameMapping(
            game,
            "GameValidShortNames",
            "validShortNames",
            default=lambda g: [],
            apply_fn=lambda value: [c.strip() for c in value.split(",")]  # type: ignore
            if isinstance(value, str)
            else value,
        )
        self.nexusGameId = BasicGameMapping(
            game, "GameNexusId", "nexusGameID", default=lambda g: 0, apply_fn=int
        )
        self.binaryName = BasicGameMapping(game, "GameBinary", "binaryName")
        self.launcherName = BasicGameMapping(
            game,
            "GameLauncher",
            "getLauncherName",
            default=lambda g: "",
        )
        self.dataDirectory = BasicGameMapping(game, "GameDataPath", "dataDirectory")
        self.documentsDirectory = BasicGameMapping(
            game,
            "GameDocumentsDirectory",
            "documentsDirectory",
            apply_fn=lambda s: QDir(s) if isinstance(s, str) else s,
            default=BasicGameMappings._default_documents_directory,
        )
        self.savesDirectory = BasicGameMapping(
            game,
            "GameSavesDirectory",
            "savesDirectory",
            apply_fn=lambda s: QDir(s) if isinstance(s, str) else s,
            default=lambda g: g.documentsDirectory(),
        )
        self.savegameExtension = BasicGameMapping(
            game, "GameSaveExtension", "savegameExtension", default=lambda g: "save"
        )

        # Convert Union[int, str, List[Union[int, str]]] to List[str].
        def ids_apply(v) -> List[str]:
            if isinstance(v, (int, str)):
                v = [v]
            return [str(x) for x in v]

        self.steamAPPId = BasicGameOptionsMapping(
            game, "GameSteamId", "steamAPPId", default=lambda g: "", apply_fn=ids_apply
        )
        self.gogAPPId = BasicGameOptionsMapping(
            game, "GameGogId", "gogAPPId", default=lambda g: "", apply_fn=ids_apply
        )
        self.originManifestIds = BasicGameOptionsMapping(
            game,
            "GameOriginManifestIds",
            "originManifestIds",
            default=lambda g: "",
            apply_fn=ids_apply,
        )
        self.originWatcherExecutables = BasicGameMapping(
            game,
            "GameOriginWatcherExecutables",
            "originWatcherExecutables",
            apply_fn=lambda s: [s] if isinstance(s, str) else s,
            default=lambda g: [],
        )
        self.epicAPPId = BasicGameOptionsMapping(
            game, "GameEpicId", "epicAPPId", default=lambda g: "", apply_fn=ids_apply
        )


class BasicGame(mobase.IPluginGame):

    """This class implements some methods from mobase.IPluginGame
    to make it easier to create game plugins without having to implement
    all the methods of mobase.IPluginGame."""

    # List of steam, GOG, origin and Epic games:
    steam_games: Dict[str, Path]
    gog_games: Dict[str, Path]
    origin_games: Dict[str, Path]
    epic_games: Dict[str, Path]

    @staticmethod
    def setup():
        from .gog_utils import find_games as find_gog_games
        from .origin_utils import find_games as find_origin_games
<<<<<<< HEAD
        from .steam_utils import find_games as find_steam_games
=======
        from .epic_utils import find_games as find_epic_games
>>>>>>> 237065ef

        BasicGame.steam_games = find_steam_games()
        BasicGame.gog_games = find_gog_games()
        BasicGame.origin_games = find_origin_games()
        BasicGame.epic_games = find_epic_games()

    # File containing the plugin:
    _fromName: str

    # Organizer obtained in init:
    _organizer: mobase.IOrganizer

    # Path to the game, as set by MO2:
    _gamePath: str

    # The feature map:
    _featureMap: Dict

    def __init__(self):
        super(BasicGame, self).__init__()

        if not hasattr(self, "_fromName"):
            self._fromName = self.__class__.__name__

        self._gamePath = ""
        self._featureMap = {}

        self._mappings: BasicGameMappings = BasicGameMappings(self)

    # Specific to BasicGame:
    def is_steam(self) -> bool:
        return self._mappings.steamAPPId.has_value()

    def is_gog(self) -> bool:
        return self._mappings.gogAPPId.has_value()

    def is_origin(self) -> bool:
        return self._mappings.originManifestIds.has_value()

    def is_epic(self) -> bool:
        return self._mappings.epicAPPId.has_value()

    # IPlugin interface:

    def init(self, organizer: mobase.IOrganizer) -> bool:
        self._organizer = organizer
        if self._mappings.originWatcherExecutables.get():
            from .origin_utils import OriginWatcher

            self.origin_watcher = OriginWatcher(
                self._mappings.originWatcherExecutables.get()
            )
            if not self._organizer.onAboutToRun(
                lambda appName: self.origin_watcher.spawn_origin_watcher()
            ):
                print("Failed to register onAboutToRun callback!", file=sys.stderr)
                return False
            if not self._organizer.onFinishedRun(
                lambda appName, result: self.origin_watcher.stop_origin_watcher()
            ):
                print("Failed to register onFinishedRun callback!", file=sys.stderr)
                return False
        return True

    def name(self) -> str:
        return self._mappings.name.get()

    def author(self) -> str:
        return self._mappings.author.get()

    def description(self) -> str:
        return self._mappings.description.get()

    def version(self) -> mobase.VersionInfo:
        return self._mappings.version.get()

    def isActive(self) -> bool:
        if not self._organizer.managedGame():
            return False

        # Note: self is self._organizer.managedGame() does not work:
        return self.name() == self._organizer.managedGame().name()

    def settings(self) -> List[mobase.PluginSetting]:
        return []

    # IPluginGame interface:

    def detectGame(self):
        for steam_id in self._mappings.steamAPPId.get():
            if steam_id in BasicGame.steam_games:
                self.setGamePath(BasicGame.steam_games[steam_id])
                return

        for gog_id in self._mappings.gogAPPId.get():
            if gog_id in BasicGame.gog_games:
                self.setGamePath(BasicGame.gog_games[gog_id])
                return

        for origin_manifest_id in self._mappings.originManifestIds.get():
            if origin_manifest_id in BasicGame.origin_games:
                self.setGamePath(BasicGame.origin_games[origin_manifest_id])
                return

        for epic_id in self._mappings.epicAPPId.get():
            if epic_id in BasicGame.epic_games:
                self.setGamePath(BasicGame.epic_games[epic_id])
                return

    def gameName(self) -> str:
        return self._mappings.gameName.get()

    def gameShortName(self) -> str:
        return self._mappings.gameShortName.get()

    def gameIcon(self) -> QIcon:
        return mobase.getIconForExecutable(
            self.gameDirectory().absoluteFilePath(self.binaryName())
        )

    def validShortNames(self) -> List[str]:
        return self._mappings.validShortNames.get()

    def gameNexusName(self) -> str:
        return self._mappings.gameNexusName.get()

    def nexusModOrganizerID(self) -> int:
        return 0

    def nexusGameID(self) -> int:
        return self._mappings.nexusGameId.get()

    def steamAPPId(self) -> str:
        return self._mappings.steamAPPId.current()

    def gogAPPId(self) -> str:
        return self._mappings.gogAPPId.current()

    def epicAPPId(self) -> str:
        return self._mappings.epicAPPId.current()

    def binaryName(self) -> str:
        return self._mappings.binaryName.get()

    def getLauncherName(self) -> str:
        return self._mappings.launcherName.get()

    def executables(self) -> List[mobase.ExecutableInfo]:
        execs = []
        if self.getLauncherName():
            execs.append(
                mobase.ExecutableInfo(
                    self.gameName(),
                    QFileInfo(
                        self.gameDirectory().absoluteFilePath(self.getLauncherName())
                    ),
                )
            )
        execs.append(
            mobase.ExecutableInfo(
                self.gameName(),
                QFileInfo(self.gameDirectory().absoluteFilePath(self.binaryName())),
            )
        )
        return execs

    def executableForcedLoads(self) -> List[mobase.ExecutableForcedLoadSetting]:
        return []

    def listSaves(self, folder: QDir) -> List[mobase.ISaveGame]:
        ext = self._mappings.savegameExtension.get()
        return [
            BasicGameSaveGame(path)
            for path in Path(folder.absolutePath()).glob(f"**/*.{ext}")
        ]

    def initializeProfile(self, path: QDir, settings: int):
        if settings & mobase.ProfileSetting.CONFIGURATION:
            for iniFile in self.iniFiles():
                try:
                    shutil.copyfile(
                        self.documentsDirectory().absoluteFilePath(iniFile),
                        path.absoluteFilePath(QFileInfo(iniFile).fileName()),
                    )
                except FileNotFoundError:
                    Path(path.absoluteFilePath(QFileInfo(iniFile).fileName())).touch()

    def primarySources(self):
        return []

    def primaryPlugins(self):
        return []

    def gameVariants(self):
        return []

    def setGameVariant(self, variantStr):
        pass

    def gameVersion(self) -> str:
        return mobase.getFileVersion(
            self.gameDirectory().absoluteFilePath(self.binaryName())
        )

    def iniFiles(self):
        return []

    def DLCPlugins(self):
        return []

    def CCPlugins(self):
        return []

    def loadOrderMechanism(self):
        return mobase.LoadOrderMechanism.PluginsTxt

    def sortMechanism(self):
        return mobase.SortMechanism.NONE

    def looksValid(self, aQDir: QDir):
        return aQDir.exists(self.binaryName())

    def isInstalled(self) -> bool:
        return bool(self._gamePath)

    def gameDirectory(self) -> QDir:
        """
        @return directory (QDir) to the game installation.
        """
        return QDir(self._gamePath)

    def dataDirectory(self) -> QDir:
        return QDir(
            self.gameDirectory().absoluteFilePath(self._mappings.dataDirectory.get())
        )

    def setGamePath(self, path: Union[Path, str]):
        self._gamePath = str(path)

        path = Path(path)

        # Check if we have a matching steam ID or GOG id and set the index accordingly:
        for steamid, steampath in BasicGame.steam_games.items():
            if steampath == path:
                self._mappings.steamAPPId.set_value(steamid)
        for gogid, gogpath in BasicGame.gog_games.items():
            if gogpath == path:
                self._mappings.steamAPPId.set_value(gogid)
        for originid, originpath in BasicGame.origin_games.items():
            if originpath == path:
                self._mappings.originManifestIds.set_value(originid)
        for epicid, epicpath in BasicGame.epic_games.items():
            if epicpath == path:
                self._mappings.epicAPPId.set_value(epicid)

    def documentsDirectory(self) -> QDir:
        return self._mappings.documentsDirectory.get()

    def savesDirectory(self) -> QDir:
        return self._mappings.savesDirectory.get()

    def _featureList(self):
        return self._featureMap<|MERGE_RESOLUTION|>--- conflicted
+++ resolved
@@ -344,13 +344,10 @@
 
     @staticmethod
     def setup():
+        from .epic_utils import find_games as find_epic_games
         from .gog_utils import find_games as find_gog_games
         from .origin_utils import find_games as find_origin_games
-<<<<<<< HEAD
         from .steam_utils import find_games as find_steam_games
-=======
-        from .epic_utils import find_games as find_epic_games
->>>>>>> 237065ef
 
         BasicGame.steam_games = find_steam_games()
         BasicGame.gog_games = find_gog_games()
